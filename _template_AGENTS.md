--- conflicted
+++ resolved
@@ -117,8 +117,6 @@
 - `reviewer.core` — review, traceability, and merge validation
 - `context.curator` — context bundle creation, pruning, and persistence
 - `mcp.orchestrator` — MCP health, routing, and multi-tool sequences
-<<<<<<< HEAD
-=======
 
 Use these cores as composition primitives rather than proliferating mode-level personas across templates.
 
@@ -132,7 +130,6 @@
 - `reviewer.core` — review, traceability, and merge validation
 - `context.curator` — context bundle creation, pruning, and persistence
 - `mcp.orchestrator` — MCP health, routing, and multi-tool sequences
->>>>>>> e4f27343
 
 Use these cores as composition primitives rather than proliferating mode-level personas across templates.
 

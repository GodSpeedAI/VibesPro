<<<<<<< HEAD
# 🚀 VibesPro – AI-Enhanced Hexagonal Architecture Generator

=======
# VibesPro
>>>>>>> e0506b7d

**AI-assisted, generator-first platform for building hexagonal architecture applications with confidence and speed.**

[![CI](https://github.com/SPRIME01/Vibes-Pro/actions/workflows/ci.yml/badge.svg)](https://github.com/SPRIME01/Vibes-Pro/actions/workflows/ci.yml)
[![License: MPL 2.0](https://img.shields.io/badge/License-MPL%202.0-brightgreen.svg)](https://opensource.org/licenses/MPL-2.0)
[![Node.js](https://img.shields.io/badge/Node.js-18%2B-green)](https://nodejs.org)
[![Python](https://img.shields.io/badge/Python-3.12%2B-blue)](https://www.python.org)
[![Rust](https://img.shields.io/badge/Rust-1.75%2B-orange)](https://www.rust-lang.org)

VibesPro helps product teams launch production-ready applications that follow hexagonal architecture and domain-driven design from day one. Templates, automation, and an embedded temporal knowledge base combine to guide daily work while leaving teams in full control of their code.

### At a Glance

- **Launch faster:** Generate complete Nx monorepos with apps, bounded contexts, and tests in minutes.
- **Stay aligned:** Guardrails keep architecture, documentation, and AI workflows consistent across teams.
- **Learn continuously:** A redb-backed temporal intelligence layer captures decisions and improves future suggestions.
- **Ship safely:** Type-safe generators, strict CI gates, and optional security hardening help production stay stable.

---

## Core Capabilities

### Generator-First Scaffolding

- Copier templates assemble layered applications covering interface, application, domain, and infrastructure code.
- Nx generators compose reusable capabilities and enforce dependency direction across the workspace.
- Jinja2 conditionals only materialise the frameworks and adapters you select, keeping output lean and dependency-free.
- GitHub workflow assets and prompt guidance are generated alongside code so teams inherit automation immediately.

### Temporal Intelligence with redb

- The Rust crate in `temporal_db/` stores architectural decisions, prompt analytics, and learning signals using the embedded [`redb`](https://docs.rs/redb/latest/redb/) database.
- Python tooling (`libs/prompt-optimizer/infrastructure/temporal_db.py`) provides async adapters so AI workflows collect insights without external services.
- Template assets under `templates/tools/prompt-optimizer/` wire the temporal database into generated projects for on-device learning loops.
- CLI utilities such as `python tools/temporal-db/init.py` seed and inspect the knowledge base, helping teams monitor improvement over time.

### Developer Experience & Automation

- A task-focused `justfile` coordinates pnpm, uv, Cargo, and Nx targets, adapting to local or CI environments.
- `just spec-guard` chains documentation, template, and prompt linters, mirroring the checks enforced in CI.
- `tools/ai/context-manager.ts` manages token budgets and context assembly for AI integrations.
- GitHub Actions in `.github/workflows/` run markdown lint, prompt validation, type checks, and regression suites for generated repositories.

### Unified Domain & Type Safety

- `tools/type-generator/` converts database schemas into synchronised TypeScript and Python types with thorough validation harnesses.
- Domain libraries in `templates/{{project_slug}}/libs` enforce ports, adapters, and DTO boundaries to preserve hexagonal architecture.
- Strict `uv run mypy`, `uv run ruff`, `pnpm lint`, and `python tools/validate-templates.py` workflows prevent type or template drift.

### Security Hardening (Optional)

- `libs/security/src/secure_db.rs` wraps redb with XChaCha20-Poly1305 encryption-at-rest.
- TPM-backed key sealing and distroless container baselines can be toggled during generation for regulated environments.
- Security validation targets (`just security-test`, `just security-scan`) keep hardened builds under watch.

---

## Architecture Snapshot

| Layer | Purpose | Included Assets |
|-------|---------|-----------------|
| Interface | Entry points for web, API, CLI, and event workloads | Next.js/Remix frontends, FastAPI adapters, CLI starters |
| Application | Use cases, service orchestration, boundary DTOs | Nx generators for use cases, CQRS-ready workflows |
| Domain | Entities, value objects, domain events, domain services | Template-driven libraries per bounded context |
| Infrastructure | Database adapters, messaging integrations, external services | Redb storage, messaging clients, observability hooks |
| Tooling | Developer experience and AI learning | Temporal DB crate, context manager, docs automation |

---

## Getting Started

1. Ensure `pnpm`, `uv`, `rustup`, and `just` are installed.
2. Clone the repository and run `just setup` to install toolchains and dependencies.
3. Generate a project using Copier or invoke specific Nx generators to add features.
4. Run `just test-generation` to validate freshly generated output before committing.

> Need a full walkthrough? See `docs/README.md` and the tutorials in `docs/how-to/`.

---

## Key Commands

| Command | Purpose |
|---------|---------|
| `just setup` | Install Node.js, Python, and Rust toolchains plus workspace dependencies. |
| `just spec-guard` | Run documentation, prompt, and template validators prior to CI. |
| `just test-generation` | Exercise Copier templates and verify generated projects remain healthy. |
| `pnpm nx run-many --target=test` | Execute TypeScript test suites across affected packages. |
| `uv run pytest` | Run Python unit and integration tests. |
| `cargo test --manifest-path temporal_db/Cargo.toml` | Validate the redb-backed temporal database crate. |
| `python tools/temporal-db/init.py --help` | Inspect or seed the temporal knowledge base. |

Shared Nx and just automation is covered by `tests/integration/generated-ci-regression.test.ts` so generated repositories remain CI-ready.

---

## Quality & Testing

- **Specification-driven TDD**: Each change maps to IDs in `docs/mergekit/` and related specification folders.
- **Unit coverage**: `uv run pytest` and `pnpm test` keep domain logic and utilities trustworthy.
- **Integration & E2E**: `tests/integration/template-smoke.test.ts` and `generated-ci-regression.test.ts` exercise full template output and CI expectations.
- **Temporal DB checks**: Rust and Python adapters ship with async tests; run `cargo test` and `uv run pytest -k temporal_db` when storage logic changes.
- **Static analysis**: `uv run mypy`, `uv run ruff`, `pnpm lint`, and `python tools/validate-templates.py` enforce type safety and template health.
- **Performance**: Benchmarks under `tests/performance/` ensure project generation stays under 30 seconds and builds under 2 minutes for reference workloads.

---

## Documentation Map

- Project overview: `docs/README.md`
- Architecture reference: `docs/ARCHITECTURE.md`
- Specification index: `docs/spec_index.md`
- Temporal database guidance: `docs/TEMPORAL-DB-MIGRATION-SUMMARY.md`
- AI workflow playbooks: `docs/aiassist/`
- Tutorials and task guides: `docs/how-to/`

Run `just docs-generate` to rebuild documentation bundles. Pandoc (optional) enables HTML, Docx, and Epub outputs.

---

## Roadmap & Status

### Current Release: 0.1.0 (Phase 5)

- ✅ Foundation: Copier scaffolds, Nx/just hybrid build system, CI workflows.
- ✅ Redb temporal database integration across Rust crates, Python adapters, and prompt optimizer templates.
- ✅ AI context manager and prompt optimizer tooling bundled with generated projects.
- 🚧 Advanced AI pattern prediction and long-running context heuristics.
- 📋 Template marketplace and custom generator catalog (design in progress).

### Upcoming Milestones

| Version | Focus | Target |
|---------|-------|--------|
| 0.2.0 | Redb analytics, performance tuning, context heuristics | Q1 2025 |
| 0.3.0 | Template marketplace, additional domain generators, observability packs | Q2 2025 |
| 1.0.0 | Production certification and documentation refresh | Q3 2025 |

---

## Contributing

We welcome contributions from engineers, architects, and AI practitioners.

1. Run `just setup` and confirm Rust, pnpm, and uv are available.
2. Select an issue referencing specification IDs (e.g. `MERGE-TASK-003`, `ADR-MERGE-002`).
3. Follow RED → GREEN → REFACTOR → REGRESSION; write or update tests before adjusting templates or tooling.
4. Reference relevant specs in commit messages and PR descriptions.
5. Execute `just spec-guard` and `just test-generation` before submitting a pull request.

See `CONTRIBUTING.md` for code style and branching conventions.

---

## License & Credits

- Licensed under the **Mozilla Public License 2.0** – see `LICENSE` for full terms.
- Built by the VibesPro community with thanks to contributors who shaped the generator-first, AI-assisted workflow.
- redb integration informed by ongoing community research into embedded, high-performance temporal stores.

---

## Success Metrics

- ⚡ 95% faster setup time (minutes instead of weeks for enterprise-grade scaffolding).
- 🎯 100% architecture compliance enforced by automated checks.
- 🧠 >80% acceptance rate for AI-suggested architectural improvements once redb learning stabilises.
- 📊 Generation time <30 seconds and build time <2 minutes for the standard project template.

---

## Helpful Links

- Project docs entry point: `docs/README.md`
- Temporal DB tooling: `python tools/temporal-db/init.py --help`
- Sample Copier answers: `tests/fixtures/test-data.yml`
- CI regression expectations: `tests/integration/generated-ci-regression.test.ts`<|MERGE_RESOLUTION|>--- conflicted
+++ resolved
@@ -1,9 +1,5 @@
-<<<<<<< HEAD
 # 🚀 VibesPro – AI-Enhanced Hexagonal Architecture Generator
 
-=======
-# VibesPro
->>>>>>> e0506b7d
 
 **AI-assisted, generator-first platform for building hexagonal architecture applications with confidence and speed.**
 

--- conflicted
+++ resolved
@@ -49,8 +49,6 @@
     ".*\\.j2$",
     "libs/prompt-optimizer/",
     "libs/\\{\\{domain_name\\}\\}/",
-<<<<<<< HEAD
-=======
 ]
 
 [[tool.mypy.overrides]]
@@ -60,25 +58,18 @@
 [tool.pytest.ini_options]
 # Implements: AI_SDS-004, AI_TS-004
 testpaths = ["tests"]
+python_files = ["test_*.py", "*_test.py"]
 norecursedirs = [
     "tmp",
+    "tmp/*",
     "tmpdocs",
     "tmpdocs-html",
     "templates",
     "node_modules",
     ".venv",
+    ".git",
     "target",
->>>>>>> 7ce66950
 ]
-
-[[tool.mypy.overrides]]
-module = ["prompt_optimizer.*", "my_test_domain.*"]
-ignore_missing_imports = true
-
-[tool.pytest.ini_options]
-testpaths = ["tests"]
-python_files = ["test_*.py", "*_test.py"]
-norecursedirs = ["tmp", "tmp/*", "node_modules", ".git", "templates"]
 
 [dependency-groups]
 dev = [
